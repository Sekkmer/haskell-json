--- conflicted
+++ resolved
@@ -150,11 +150,7 @@
     testJsonText =
       unlines
         [ "{"
-<<<<<<< HEAD
-        , "    \"hello\": [false, true, null, 42, \"foo\", [1, 2, 3, -4]],"
-=======
-        , "    \"hello\": [false, true, null, 42, \"foo\\n\\u1234\\\"\", [1, 2, 3, 4]],"
->>>>>>> e9bbcbfd
+        , "    \"hello\": [false, true, null, 42, \"foo\\n\\u1234\\\"\", [1, 2, 3, -4]],"
         , "    \"world\": null"
         , "}"
         ]
